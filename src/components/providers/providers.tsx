--- conflicted
+++ resolved
@@ -2,12 +2,7 @@
 
 import { ClerkProvider } from '@clerk/nextjs';
 import { AuthProvider } from '@/lib/contexts/auth-context';
-<<<<<<< HEAD
-
-const publishableKey = process.env.NEXT_PUBLIC_CLERK_PUBLISHABLE_KEY;
-=======
 import SessionManager from '@/components/auth/SessionManager';
->>>>>>> 896e3ebf
 
 interface ProvidersProps {
   children: React.ReactNode;
@@ -21,11 +16,6 @@
   // Use default Clerk JS URL derived from publishableKey/tenant; no override
 
   return (
-<<<<<<< HEAD
-    <ClerkProvider {...clerkProps}>
-      <AuthProvider>
-        {children}
-=======
     <ClerkProvider
       publishableKey={process.env.NEXT_PUBLIC_CLERK_PUBLISHABLE_KEY!}
       appearance={{
@@ -42,7 +32,6 @@
         <SessionManager>
           {children}
         </SessionManager>
->>>>>>> 896e3ebf
       </AuthProvider>
     </ClerkProvider>
   );
