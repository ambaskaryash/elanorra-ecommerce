// Security utilities for production deployment
import { NextRequest, NextResponse } from 'next/server';

export interface SecurityConfig {
  enableCSP: boolean;
  enableHSTS: boolean;
  enableSecurityHeaders: boolean;
  allowedOrigins: string[];
  maxAge: number;
}

export const defaultSecurityConfig: SecurityConfig = {
  enableCSP: process.env.CSP_ENABLED === 'true',
  enableHSTS: process.env.HSTS_ENABLED === 'true',
  enableSecurityHeaders: process.env.SECURITY_HEADERS_ENABLED === 'true',
  allowedOrigins: process.env.ALLOWED_ORIGINS?.split(',') || [],
  maxAge: parseInt(process.env.SESSION_MAX_AGE || '2592000'), // 30 days
};

/**
 * Content Security Policy configuration
 */
export const getCSPHeader = (nonce?: string): string => {
  const cspDirectives = [
    "default-src 'self'",
<<<<<<< HEAD
    // Allow required third-party JS including Clerk and JSDelivr
    `script-src 'self' 'unsafe-inline' 'unsafe-eval' ${nonce ? `'nonce-${nonce}'` : ''} https://js.razorpay.com https://checkout.razorpay.com https://clerk.com https://*.clerk.com https://*.clerk.dev https://*.clerk.accounts.dev https://cdn.jsdelivr.net`,
    // Styles and fonts
    "style-src 'self' 'unsafe-inline' https://fonts.googleapis.com",
    "font-src 'self' https://fonts.gstatic.com",
    // Images and media
    "img-src 'self' data: blob: https: http:",
    "media-src 'self' https:",
    // Network connections for APIs, HMR in dev, and Clerk endpoints
    "connect-src 'self' https://api.razorpay.com https://lumberjack.razorpay.com ws: wss: https://api.clerk.com https://clerk.com https://*.clerk.com https://*.clerk.dev https://*.clerk.accounts.dev https://cdn.jsdelivr.net",
    // Frames for Razorpay/Stripe/Clerk flows
    "frame-src 'self' https://api.razorpay.com https://checkout.razorpay.com https://js.stripe.com https://clerk.com https://*.clerk.com https://*.clerk.dev https://*.clerk.accounts.dev",
    // Hardening
=======
    `script-src 'self' 'unsafe-inline' 'unsafe-eval' ${nonce ? `'nonce-${nonce}'` : ''} https://js.razorpay.com https://checkout.razorpay.com https://*.clerk.accounts.dev https://clerk.com https://*.clerk.com https://tracking.anifun.store`,
    "style-src 'self' 'unsafe-inline' https://fonts.googleapis.com https://*.clerk.accounts.dev https://clerk.com https://*.clerk.com",
    "font-src 'self' https://fonts.gstatic.com https://*.clerk.accounts.dev https://clerk.com https://*.clerk.com",
    "img-src 'self' data: blob: https: http:",
    "media-src 'self' https:",
    "connect-src 'self' https://api.razorpay.com https://lumberjack.razorpay.com https://*.clerk.accounts.dev https://clerk.com https://*.clerk.com https://api.clerk.com https://*.api.clerk.com https://tracking.anifun.store",
    "frame-src 'self' https://api.razorpay.com https://checkout.razorpay.com https://*.clerk.accounts.dev https://clerk.com https://*.clerk.com",
>>>>>>> 896e3ebf
    "object-src 'none'",
    "base-uri 'self'",
    "form-action 'self'",
    "frame-ancestors 'none'",
    "upgrade-insecure-requests"
  ];

  return cspDirectives.join('; ');
};

/**
 * Security headers for production
 */
export const getSecurityHeaders = (config: SecurityConfig = defaultSecurityConfig) => {
  const headers: Record<string, string> = {};

  if (config.enableSecurityHeaders) {
    // Prevent clickjacking
    headers['X-Frame-Options'] = 'DENY';
    
    // Prevent MIME type sniffing
    headers['X-Content-Type-Options'] = 'nosniff';
    
    // Enable XSS protection
    headers['X-XSS-Protection'] = '1; mode=block';
    
    // Referrer policy
    headers['Referrer-Policy'] = 'strict-origin-when-cross-origin';
    
    // Permissions policy
    headers['Permissions-Policy'] = 'camera=(), microphone=(), geolocation=()';
  }

  if (config.enableHSTS && process.env.NODE_ENV === 'production') {
    // HTTP Strict Transport Security
    headers['Strict-Transport-Security'] = 'max-age=31536000; includeSubDomains; preload';
  }

  if (config.enableCSP) {
    // Content Security Policy
    headers['Content-Security-Policy'] = getCSPHeader();
  }

  return headers;
};

/**
 * Apply security headers to response
 */
export const applySecurityHeaders = (
  response: NextResponse,
  config: SecurityConfig = defaultSecurityConfig
): NextResponse => {
  const headers = getSecurityHeaders(config);
  
  Object.entries(headers).forEach(([key, value]) => {
    response.headers.set(key, value);
  });

  return response;
};

/**
 * CORS configuration
 */
export const configureCORS = (
  request: NextRequest,
  response: NextResponse,
  allowedOrigins: string[] = []
): NextResponse => {
  const origin = request.headers.get('origin');
  
  if (process.env.NODE_ENV === 'development') {
    // Allow all origins in development
    response.headers.set('Access-Control-Allow-Origin', '*');
  } else if (origin && allowedOrigins.includes(origin)) {
    // Only allow specified origins in production
    response.headers.set('Access-Control-Allow-Origin', origin);
  }

  response.headers.set('Access-Control-Allow-Methods', 'GET, POST, PUT, DELETE, OPTIONS');
  response.headers.set('Access-Control-Allow-Headers', 'Content-Type, Authorization');
  response.headers.set('Access-Control-Max-Age', '86400');

  return response;
};

/**
 * Rate limiting configuration
 */
export interface RateLimitConfig {
  maxRequests: number;
  windowMs: number;
  skipSuccessfulRequests?: boolean;
  skipFailedRequests?: boolean;
}

export const defaultRateLimitConfig: RateLimitConfig = {
  maxRequests: parseInt(process.env.RATE_LIMIT_MAX_REQUESTS || '100'),
  windowMs: parseInt(process.env.RATE_LIMIT_WINDOW_MS || '900000'), // 15 minutes
  skipSuccessfulRequests: false,
  skipFailedRequests: false,
};

/**
 * Simple in-memory rate limiter (use Redis in production)
 */
class InMemoryRateLimiter {
  private requests: Map<string, { count: number; resetTime: number }> = new Map();

  isAllowed(identifier: string, config: RateLimitConfig): boolean {
    const now = Date.now();
    const record = this.requests.get(identifier);

    if (!record || now > record.resetTime) {
      // Reset or create new record
      this.requests.set(identifier, {
        count: 1,
        resetTime: now + config.windowMs,
      });
      return true;
    }

    if (record.count >= config.maxRequests) {
      return false;
    }

    record.count++;
    return true;
  }

  getRemainingRequests(identifier: string, config: RateLimitConfig): number {
    const record = this.requests.get(identifier);
    if (!record || Date.now() > record.resetTime) {
      return config.maxRequests;
    }
    return Math.max(0, config.maxRequests - record.count);
  }

  getResetTime(identifier: string): number | null {
    const record = this.requests.get(identifier);
    return record ? record.resetTime : null;
  }
}

export const rateLimiter = new InMemoryRateLimiter();

/**
 * Apply rate limiting to request
 */
export const applyRateLimit = (
  request: NextRequest,
  config: RateLimitConfig = defaultRateLimitConfig
): { allowed: boolean; remaining: number; resetTime: number | null } => {
  // Use IP address as identifier (in production, consider using user ID for authenticated requests)
  const identifier = request.headers.get('x-forwarded-for') || request.headers.get('x-real-ip') || 'anonymous';
  
  const allowed = rateLimiter.isAllowed(identifier, config);
  const remaining = rateLimiter.getRemainingRequests(identifier, config);
  const resetTime = rateLimiter.getResetTime(identifier);

  return { allowed, remaining, resetTime };
};

/**
 * Validate environment variables for security
 */
export const validateSecurityEnvironment = (): { valid: boolean; errors: string[] } => {
  const errors: string[] = [];

  // Check required environment variables
  if (!process.env.NEXTAUTH_SECRET) {
    errors.push('NEXTAUTH_SECRET is required');
  }

  if (!process.env.DATABASE_URL) {
    errors.push('DATABASE_URL is required');
  }

  // Check NEXTAUTH_SECRET strength in production
  if (process.env.NODE_ENV === 'production') {
    const secret = process.env.NEXTAUTH_SECRET;
    if (secret && secret.length < 32) {
      errors.push('NEXTAUTH_SECRET should be at least 32 characters long in production');
    }

    if (!process.env.NEXTAUTH_URL) {
      errors.push('NEXTAUTH_URL is required in production');
    }

    if (process.env.NEXTAUTH_URL && !process.env.NEXTAUTH_URL.startsWith('https://')) {
      errors.push('NEXTAUTH_URL should use HTTPS in production');
    }
  }

  return {
    valid: errors.length === 0,
    errors,
  };
};<|MERGE_RESOLUTION|>--- conflicted
+++ resolved
@@ -23,21 +23,6 @@
 export const getCSPHeader = (nonce?: string): string => {
   const cspDirectives = [
     "default-src 'self'",
-<<<<<<< HEAD
-    // Allow required third-party JS including Clerk and JSDelivr
-    `script-src 'self' 'unsafe-inline' 'unsafe-eval' ${nonce ? `'nonce-${nonce}'` : ''} https://js.razorpay.com https://checkout.razorpay.com https://clerk.com https://*.clerk.com https://*.clerk.dev https://*.clerk.accounts.dev https://cdn.jsdelivr.net`,
-    // Styles and fonts
-    "style-src 'self' 'unsafe-inline' https://fonts.googleapis.com",
-    "font-src 'self' https://fonts.gstatic.com",
-    // Images and media
-    "img-src 'self' data: blob: https: http:",
-    "media-src 'self' https:",
-    // Network connections for APIs, HMR in dev, and Clerk endpoints
-    "connect-src 'self' https://api.razorpay.com https://lumberjack.razorpay.com ws: wss: https://api.clerk.com https://clerk.com https://*.clerk.com https://*.clerk.dev https://*.clerk.accounts.dev https://cdn.jsdelivr.net",
-    // Frames for Razorpay/Stripe/Clerk flows
-    "frame-src 'self' https://api.razorpay.com https://checkout.razorpay.com https://js.stripe.com https://clerk.com https://*.clerk.com https://*.clerk.dev https://*.clerk.accounts.dev",
-    // Hardening
-=======
     `script-src 'self' 'unsafe-inline' 'unsafe-eval' ${nonce ? `'nonce-${nonce}'` : ''} https://js.razorpay.com https://checkout.razorpay.com https://*.clerk.accounts.dev https://clerk.com https://*.clerk.com https://tracking.anifun.store`,
     "style-src 'self' 'unsafe-inline' https://fonts.googleapis.com https://*.clerk.accounts.dev https://clerk.com https://*.clerk.com",
     "font-src 'self' https://fonts.gstatic.com https://*.clerk.accounts.dev https://clerk.com https://*.clerk.com",
@@ -45,7 +30,6 @@
     "media-src 'self' https:",
     "connect-src 'self' https://api.razorpay.com https://lumberjack.razorpay.com https://*.clerk.accounts.dev https://clerk.com https://*.clerk.com https://api.clerk.com https://*.api.clerk.com https://tracking.anifun.store",
     "frame-src 'self' https://api.razorpay.com https://checkout.razorpay.com https://*.clerk.accounts.dev https://clerk.com https://*.clerk.com",
->>>>>>> 896e3ebf
     "object-src 'none'",
     "base-uri 'self'",
     "form-action 'self'",
