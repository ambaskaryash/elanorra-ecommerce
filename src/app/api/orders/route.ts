--- conflicted
+++ resolved
@@ -156,15 +156,10 @@
     const products = await prisma.product.findMany({
       where: { id: { in: productIds } },
       include: { variants: true },
-<<<<<<< HEAD
-    }) as ProductWithVariants[];
-    const productMap = new Map<string, ProductWithVariants>(products.map((p) => [p.id, p]));
-=======
     });
     const productMap = new Map<string, Product & { variants: ProductVariant[] }>(
       products.map((p: Product & { variants: ProductVariant[] }) => [p.id, p])
     );
->>>>>>> 896e3ebf
 
     // Compute item prices and subtotal securely
     let subtotal = 0;
