--- conflicted
+++ resolved
@@ -1,13 +1,8 @@
 import { NextRequest, NextResponse } from 'next/server';
 import { prisma } from '@/lib/prisma';
 import { z } from 'zod';
-<<<<<<< HEAD
-import { auth, currentUser } from '@clerk/nextjs/server';
-import { rateLimit, rateLimitConfigs, createRateLimitResponse } from '@/lib/rate-limit';
-=======
 import { auth } from '@clerk/nextjs/server';
 import { Review, User } from '@prisma/client';
->>>>>>> 896e3ebf
 
 // GET /api/reviews - Get reviews with optional filters
 export async function GET(request: NextRequest) {
@@ -76,27 +71,6 @@
       prisma.review.count({ where }),
     ]);
 
-<<<<<<< HEAD
-    // Determine current auth user (for owner flag)
-    let currentClerkId: string | null = null;
-    try {
-      const { userId: authUserId } = await auth();
-      currentClerkId = authUserId || null;
-    } catch {}
-
-    // Format reviews and include an isOwner flag
-    const formattedReviews = reviews.map((review: any) => {
-      const displayName = review.user
-        ? `${review.user.firstName ?? ''} ${review.user.lastName ?? ''}`.trim()
-        : review.userName;
-      const isOwner = !!currentClerkId && review.user?.clerkId === currentClerkId;
-      return {
-        ...review,
-        userName: displayName,
-        isOwner,
-      };
-    });
-=======
     // Format reviews
     const formattedReviews = reviews.map((review: Review & { user?: User }) => ({
       ...review,
@@ -104,7 +78,6 @@
         ? `${review.user.firstName} ${review.user.lastName}`
         : review.userName,
     }));
->>>>>>> 896e3ebf
 
     return NextResponse.json({
       reviews: formattedReviews,
@@ -149,12 +122,6 @@
       return NextResponse.json({ error: 'Unauthorized' }, { status: 401 });
     }
 
-<<<<<<< HEAD
-    // Fetch Clerk user to ensure we have full name details
-    const clerkUser = await currentUser();
-    if (!clerkUser) {
-      return NextResponse.json({ error: 'Unauthorized' }, { status: 401 });
-=======
     // Get user data for review
     const user = await prisma.user.findUnique({
       where: { id: userId },
@@ -163,7 +130,6 @@
 
     if (!user) {
       return NextResponse.json({ error: 'User not found' }, { status: 404 });
->>>>>>> 896e3ebf
     }
 
     const body = await request.json();
@@ -181,46 +147,9 @@
       );
     }
 
-<<<<<<< HEAD
-    // Ensure review is tied to the authenticated (Clerk) user mapped to our DB user
-    let dbUser = await prisma.user.findUnique({ where: { clerkId: userId } });
-
-    // Create local user record if missing (using Clerk profile)
-    if (!dbUser) {
-      const email = clerkUser.primaryEmailAddress?.emailAddress || clerkUser.emailAddresses?.[0]?.emailAddress || `${userId}@placeholder.local`;
-      try {
-        dbUser = await prisma.user.create({
-          data: {
-            clerkId: userId,
-            email,
-            firstName: clerkUser.firstName || undefined,
-            lastName: clerkUser.lastName || undefined,
-            image: clerkUser.imageUrl || undefined,
-            phone: clerkUser.phoneNumbers?.[0]?.phoneNumber || undefined,
-          },
-        });
-      } catch {
-        // If a race condition occurs, re-fetch
-        dbUser = await prisma.user.findUnique({ where: { clerkId: userId } });
-      }
-    }
-
-    // Construct full name and enforce non-anonymous reviews
-    const fullName = `${dbUser?.firstName ?? ''} ${dbUser?.lastName ?? ''}`.trim();
-    if (!fullName) {
-      return NextResponse.json(
-        { error: 'Please add your first and last name to your profile before submitting a review.' },
-        { status: 400 }
-      );
-    }
-
-    validatedData.userId = dbUser?.id;
-    validatedData.userName = fullName;
-=======
     // Ensure review is tied to the authenticated user
     validatedData.userId = user.id;
     validatedData.userName = validatedData.userName || `${user.firstName ?? ''} ${user.lastName ?? ''}`.trim();
->>>>>>> 896e3ebf
 
     // Check if user already reviewed this product
     if (validatedData.userId) {
@@ -263,14 +192,7 @@
       select: { rating: true },
     });
 
-<<<<<<< HEAD
-    const totalRating = productReviews.reduce(
-      (sum: number, r: { rating: number }) => sum + r.rating,
-      0
-    );
-=======
     const totalRating = productReviews.reduce((sum: number, r: { rating: number }) => sum + r.rating, 0);
->>>>>>> 896e3ebf
     const newReviewCount = productReviews.length;
     const newAvgRating = newReviewCount > 0 ? totalRating / newReviewCount : 0;
 
