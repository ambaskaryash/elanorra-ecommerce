import { NextRequest, NextResponse } from 'next/server';
import { prisma } from '@/lib/prisma';
import { z } from 'zod';
import { auth } from '@clerk/nextjs/server';
import { createCSRFProtectedHandler } from '@/lib/csrf';

// Ensure this API route is always dynamic and not statically pre-rendered
export const dynamic = 'force-dynamic';
// Ensure Node.js runtime to guarantee access to process.env and Prisma
export const runtime = 'nodejs';

// Schema for address validation
const addressSchema = z.object({
  userId: z.string().optional(),
  firstName: z.string().min(1, 'First name is required'),
  lastName: z.string().min(1, 'Last name is required'),
  company: z.string().optional(),
  address1: z.string().min(1, 'Address line 1 is required'),
  address2: z.string().optional(),
  city: z.string().min(1, 'City is required'),
  state: z.string().min(1, 'State is required'),
  zipCode: z.string().min(1, 'Zip code is required'),
  country: z.string().min(1, 'Country is required').default('India'),
  phone: z.string().optional(),
  tag: z.string().optional(),
  isDefault: z.boolean().optional().default(false),
});

// GET /api/addresses - Get user addresses
async function handleGET(request: NextRequest) {
  try {
    // Check if DATABASE_URL is available (for build-time compatibility)
    if (!process.env.DATABASE_URL) {
      console.warn('⚠️ DATABASE_URL not available, returning empty response for build');
      return NextResponse.json({ addresses: [] });
    }

    const { userId } = await auth();
    if (!userId) {
      return NextResponse.json({ error: 'Unauthorized' }, { status: 401 });
    }

    const addresses = await prisma.address.findMany({
      where: { userId: userId },
      orderBy: { id: 'desc' },
    });

    return NextResponse.json({ addresses });
  } catch (error) {
    console.error('Error fetching addresses:', error);
    return NextResponse.json(
      { error: 'Failed to fetch addresses' },
      { status: 500 }
    );
  }
}

// POST /api/addresses - Create a new address
async function handlePOST(request: NextRequest) {
  try {
    // Check if DATABASE_URL is available (for build-time compatibility)
    if (!process.env.DATABASE_URL) {
      console.warn('⚠️ DATABASE_URL not available, returning error for build');
      return NextResponse.json({ error: 'Database not available' }, { status: 503 });
    }

    const { userId } = await auth();
    if (!userId) {
      return NextResponse.json({ error: 'Unauthorized' }, { status: 401 });
    }

    const body = await request.json();
    const validatedData = addressSchema.parse(body);

    // Create address data with authenticated user ID
    const addressData = {
      ...validatedData,
      userId: userId,
    };

    // If setting as default, unset previous defaults for this user
    if (addressData.isDefault) {
      await prisma.address.updateMany({
        where: { userId: addressData.userId, isDefault: true },
        data: { isDefault: false },
      });
    }

    const address = await prisma.address.create({
      data: addressData,
    });

    return NextResponse.json({ address }, { status: 201 });
  } catch (error) {
    console.error('Error creating address:', error);
    if (error instanceof z.ZodError) {
      return NextResponse.json(
        { error: 'Validation failed', details: error.issues },
        { status: 400 }
      );
    }
    return NextResponse.json(
      { error: 'Failed to create address' },
      { status: 500 }
    );
  }
}

// PUT /api/addresses - Update an existing address
async function handlePUT(request: NextRequest) {
  try {
    // Check if DATABASE_URL is available (for build-time compatibility)
    if (!process.env.DATABASE_URL) {
      console.warn('⚠️ DATABASE_URL not available, returning error for build');
      return NextResponse.json({ error: 'Database not available' }, { status: 503 });
    }

    const { userId } = await auth();
    if (!userId) {
      return NextResponse.json({ error: 'Unauthorized' }, { status: 401 });
    }

    const { searchParams } = new URL(request.url);
    const id = searchParams.get('id');

    if (!id) {
      return NextResponse.json({ error: 'Address ID is required' }, { status: 400 });
    }

    const body = await request.json();
    const validatedData = addressSchema.partial().parse(body); // Allow partial updates

    // If setting as default, unset previous defaults for this authenticated user
    if (validatedData.isDefault) {
      await prisma.address.updateMany({
        where: { userId, isDefault: true, id: { not: id } },
        data: { isDefault: false },
      });
    }

    const address = await prisma.address.update({
<<<<<<< HEAD
      where: { id, userId },
=======
      where: { id, userId: userId },
>>>>>>> 896e3ebf
      data: validatedData,
    });

    return NextResponse.json({ address });
  } catch (error) {
    console.error('Error updating address:', error);
    if (error instanceof z.ZodError) {
      return NextResponse.json(
        { error: 'Validation failed', details: error.issues },
        { status: 400 }
      );
    }
    return NextResponse.json(
      { error: 'Failed to update address' },
      { status: 500 }
    );
  }
}

// DELETE /api/addresses - Delete an address
async function handleDELETE(request: NextRequest) {
  try {
    // Check if DATABASE_URL is available (for build-time compatibility)
    if (!process.env.DATABASE_URL) {
      console.warn('⚠️ DATABASE_URL not available, returning error for build');
      return NextResponse.json({ error: 'Database not available' }, { status: 503 });
    }

    const { userId } = await auth();
    if (!userId) {
      return NextResponse.json({ error: 'Unauthorized' }, { status: 401 });
    }

    const { searchParams } = new URL(request.url);
    const id = searchParams.get('id');

    if (!id) {
      return NextResponse.json({ error: 'Address ID is required' }, { status: 400 });
    }

    await prisma.address.delete({
      where: { id, userId: userId },
    });

    return NextResponse.json({ message: 'Address deleted successfully' });
  } catch (error) {
    console.error('Error deleting address:', error);
    return NextResponse.json(
      { error: 'Failed to delete address' },
      { status: 500 }
    );
  }
}

// Export CSRF-protected handlers
export const { GET, POST, PUT, DELETE } = createCSRFProtectedHandler({
  GET: handleGET,
  POST: handlePOST,
  PUT: handlePUT,
  DELETE: handleDELETE,
});<|MERGE_RESOLUTION|>--- conflicted
+++ resolved
@@ -139,11 +139,7 @@
     }
 
     const address = await prisma.address.update({
-<<<<<<< HEAD
-      where: { id, userId },
-=======
       where: { id, userId: userId },
->>>>>>> 896e3ebf
       data: validatedData,
     });
 
