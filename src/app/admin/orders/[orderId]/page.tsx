'use client';

import { orderAPI, type ApiOrder } from '@/lib/services/api';
import { formatPrice } from '@/lib/utils/index';
import {
  ArrowLeftIcon,
  CreditCardIcon,
  MapPinIcon,
  PencilIcon,
  TruckIcon
} from '@heroicons/react/24/outline';
import { motion } from 'framer-motion';
import { useUser } from '@clerk/nextjs';
import Image from 'next/image';
import Link from 'next/link';
import { notFound, useRouter } from 'next/navigation';
import { useEffect, useState } from 'react';
import toast from 'react-hot-toast';
import { ChevronDownIcon, LinkIcon } from '@heroicons/react/24/outline';

interface Props {
  params: {
    orderId: string;
  };
}

const isAdmin = (user: any) => {
  return user?.isAdmin === true;
};

export default function AdminOrderDetailPage({ params }: Props) {
  const { user, isLoaded } = useUser();
  const router = useRouter();
  const [order, setOrder] = useState<ApiOrder | null>(null);
  const [isLoading, setIsLoading] = useState(true);
  const [isUpdating, setIsUpdating] = useState(false);
<<<<<<< HEAD
  const [provider, setProvider] = useState<'shiprocket' | 'delhivery' | 'bluedart'>('shiprocket');
  const [pickupDate, setPickupDate] = useState<string>('');
=======
  const [trackingNumber, setTrackingNumber] = useState<string>('');
  const [carrier, setCarrier] = useState<string>('');
  const [shippedAt, setShippedAt] = useState<string>('');
  const [estimatedDelivery, setEstimatedDelivery] = useState<string>('');
>>>>>>> 896e3ebf

  useEffect(() => {
    const checkAdminStatus = async () => {
      if (!isLoaded) return;
      
      if (!user) {
        router.push('/sign-in?redirect_url=/admin');
        return;
      }

      try {
        const response = await fetch('/api/user/profile');
        if (!response.ok) {
          router.push('/sign-in?redirect_url=/admin');
          return;
        }
        
        const userData = await response.json();
        if (!userData.isAdmin) {
          router.push('/sign-in?redirect_url=/admin');
        }
      } catch (error) {
        console.error('Error checking admin status:', error);
        router.push('/sign-in?redirect_url=/admin');
      }
    };

    checkAdminStatus();
  }, [isLoaded, user, router]);

  useEffect(() => {
    const fetchOrder = async () => {
      if (!params.orderId) return;
      setIsLoading(true);
      try {
        const res = await orderAPI.getOrders({ limit: 200 });
        const found = res.orders.find(
          (o) => o.orderNumber === params.orderId || o.id === params.orderId
        );
        setOrder(found ?? null);
      } catch (error) {
        console.error("Failed to fetch order:", error);
        toast.error('Failed to load order details.');
        setOrder(null);
      } finally {
        setIsLoading(false);
      }
    };

    fetchOrder();
  }, [params.orderId]);

  useEffect(() => {
    if (order) {
      setTrackingNumber(order.trackingNumber ?? '');
      setCarrier(order.carrier ?? '');
      setShippedAt(order.shippedAt ?? '');
      setEstimatedDelivery(order.estimatedDelivery ?? '');
    }
  }, [order]);

  const handleStatusUpdate = async (financialStatus: string, fulfillmentStatus: string) => {
    if (!order) return;
    setIsUpdating(true);
    try {
      // Update locally since no update API is available in orderAPI
      setOrder((prev) =>
        prev
          ? {
              ...prev,
              financialStatus,
              fulfillmentStatus,
              updatedAt: new Date().toISOString(),
            }
          : prev
      );
      toast.success('Order status updated successfully!');
    } catch (error) {
      console.error("Failed to update order:", error);
      toast.error('Failed to update order status.');
    } finally {
      setIsUpdating(false);
    }
  };

<<<<<<< HEAD
  const handleGenerateLabel = async () => {
    if (!order) return;
    try {
      const res = await fetch('/api/shipping/label', {
        method: 'POST',
        headers: { 'Content-Type': 'application/json' },
        body: JSON.stringify({ provider, orderNumber: order.orderNumber }),
      });
      const data = await res.json();
      if (!res.ok) throw new Error(data?.error || 'Failed to generate label');

      const label = data.label;
      setOrder((prev) => prev ? {
        ...prev,
        shippingCarrier: label.carrier,
        awb: label.awb || label.trackingNumber,
        labelUrl: label.labelUrl,
      } : prev);
      toast.success('Shipping label generated successfully');
    } catch (e: any) {
      console.error('Generate label error:', e);
      toast.error(e?.message || 'Failed to generate label');
    }
  };

  const handleSchedulePickup = async () => {
    if (!order) return;
    try {
      const res = await fetch('/api/shipping/pickup', {
        method: 'POST',
        headers: { 'Content-Type': 'application/json' },
        body: JSON.stringify({
          provider,
          awb: order.awb,
          pickupDate: pickupDate || new Date().toISOString(),
          address: order.shippingAddress,
        }),
      });
      const data = await res.json();
      if (!res.ok) throw new Error(data?.error || 'Failed to schedule pickup');
      toast.success('Pickup scheduled');
    } catch (e: any) {
      console.error('Schedule pickup error:', e);
      toast.error(e?.message || 'Failed to schedule pickup');
    }
  };

  const trackingUrl = order?.awb ? (() => {
    switch (provider) {
      case 'shiprocket':
        return `https://shiprocket.co/tracking/${order.awb}`;
      case 'delhivery':
        return `https://www.delhivery.com/track/${order.awb}`;
      case 'bluedart':
        return `https://www.bluedart.com/track?awb=${order.awb}`;
      default:
        return '#';
    }
  })() : '#';

=======
  const handleTrackingUpdate = async () => {
    if (!order) return;
    setIsUpdating(true);
    try {
      const res = await fetch('/api/orders', {
        method: 'PATCH',
        headers: { 'Content-Type': 'application/json' },
        body: JSON.stringify({
          orderId: order.id,
          trackingNumber: trackingNumber || undefined,
          carrier: carrier || undefined,
          shippedAt: shippedAt || undefined,
          estimatedDelivery: estimatedDelivery || undefined,
        })
      });
      if (!res.ok) throw new Error('Failed to update tracking');
      const data = await res.json();
      setOrder(data.order);
      toast.success('Tracking details updated');
    } catch (e) {
      console.error(e);
      toast.error('Failed to update tracking details');
    } finally {
      setIsUpdating(false);
    }
  };

>>>>>>> 896e3ebf
  if (isLoading || status === 'loading') {
    return (
      <div className="min-h-screen bg-gray-100 flex items-center justify-center">
        <div className="animate-spin rounded-full h-8 w-8 border-b-2 border-rose-600"></div>
      </div>
    );
  }

  if (!order) {
    return notFound();
  }

  const getStatusColor = (status: string) => {
    switch (status) {
      case 'paid': return 'text-green-600 bg-green-100';
      case 'pending': return 'text-yellow-600 bg-yellow-100';
      case 'refunded': return 'text-red-600 bg-red-100';
      case 'fulfilled': return 'text-blue-600 bg-blue-100';
      case 'unfulfilled': return 'text-gray-600 bg-gray-100';
      case 'partially_fulfilled': return 'text-yellow-600 bg-yellow-100';
      default: return 'text-gray-600 bg-gray-100';
    }
  };

  return (
    <div className="min-h-screen bg-gray-100">
      <div className="bg-white shadow-sm">
        <div className="max-w-7xl mx-auto px-4 sm:px-6 lg:px-8 py-4">
          <div className="flex items-center justify-between">
            <div className="flex items-center space-x-4">
              <Link href="/admin" className="text-gray-500 hover:text-gray-700">
                <ArrowLeftIcon className="h-6 w-6" />
              </Link>
              <div>
                <h1 className="text-2xl font-bold text-gray-900">Order #{order.orderNumber}</h1>
                <p className="text-sm text-gray-500">
                  Placed on {new Date(order.createdAt).toLocaleString()}
                </p>
              </div>
            </div>
            <div className="flex items-center space-x-4">
                <button
                    onClick={() => {
                        const newFinancialStatus = prompt("Enter new financial status (e.g., paid, pending, refunded):", order.financialStatus);
                        const newFulfillmentStatus = prompt("Enter new fulfillment status (e.g., fulfilled, unfulfilled):", order.fulfillmentStatus);
                        if (newFinancialStatus && newFulfillmentStatus) {
                            handleStatusUpdate(newFinancialStatus, newFulfillmentStatus);
                        }
                    }}
                    disabled={isUpdating}
                    className="flex items-center px-4 py-2 bg-rose-600 text-white rounded-md hover:bg-rose-700 transition-colors disabled:bg-gray-400"
                >
                    <PencilIcon className="h-4 w-4 mr-2" />
                    {isUpdating ? 'Updating...' : 'Update Status'}
                </button>
            </div>
          </div>
        </div>
      </div>

      <div className="max-w-7xl mx-auto px-4 sm:px-6 lg:px-8 py-8">
        <div className="grid grid-cols-1 lg:grid-cols-3 gap-8">
          <div className="lg:col-span-2 space-y-8">
            {/* Order Items */}
            <motion.div
              initial={{ opacity: 0, y: 20 }}
              animate={{ opacity: 1, y: 0 }}
              transition={{ duration: 0.5 }}
              className="bg-white rounded-lg shadow p-6"
            >
              <h2 className="text-xl font-semibold text-gray-900 mb-6">Order Items ({order.items.length})</h2>
              <div className="space-y-4">
                {order.items.map((item) => (
                  <div key={item.id} className="flex items-center space-x-4 py-4 border-b border-gray-200 last:border-b-0">
                    <div className="w-16 h-16 bg-gray-200 rounded-lg overflow-hidden flex-shrink-0">
                      <Image
                        src={item.product.images[0]?.src || '/images/placeholder.svg'}
                        alt={item.product.name}
                        width={64}
                        height={64}
                        className="w-full h-full object-cover"
                      />
                    </div>
                    <div className="flex-1 min-w-0">
                      <h3 className="font-medium text-gray-900 truncate">{item.product.name}</h3>
                      <p className="text-sm text-gray-500">Quantity: {item.quantity}</p>
                    </div>
                    <div className="text-right">
                      <p className="font-medium text-gray-900">
                        {formatPrice(item.price * item.quantity)}
                      </p>
                    </div>
                  </div>
                ))}
              </div>
            </motion.div>
            
            {/* Order Status */}
            <motion.div
              initial={{ opacity: 0, y: 20 }}
              animate={{ opacity: 1, y: 0 }}
              transition={{ duration: 0.5, delay: 0.1 }}
              className="bg-white rounded-lg shadow p-6"
            >
              <h2 className="text-xl font-semibold text-gray-900 mb-6">Order Status</h2>
              <div className="grid grid-cols-1 md:grid-cols-2 gap-6">
                <div className="flex items-center">
                  <CreditCardIcon className="h-8 w-8 text-rose-600 mr-3" />
                  <div>
                    <h3 className="font-medium text-gray-900">Payment Status</h3>
                    <span className={`inline-flex px-2 py-1 text-xs font-medium rounded-full ${getStatusColor(order.financialStatus)}`}>
                      {order.financialStatus.replace(/_/g, ' ').toUpperCase()}
                    </span>
                  </div>
                </div>
                <div className="flex items-center">
                  <TruckIcon className="h-8 w-8 text-rose-600 mr-3" />
                  <div>
                    <h3 className="font-medium text-gray-900">Fulfillment Status</h3>
                    <span className={`inline-flex px-2 py-1 text-xs font-medium rounded-full ${getStatusColor(order.fulfillmentStatus)}`}>
                      {order.fulfillmentStatus.replace(/_/g, ' ').toUpperCase()}
                    </span>
                  </div>
                </div>
              </div>
            </motion.div>
          </div>

          <div className="lg:col-span-1 space-y-6">
            {/* Order Summary */}
            <motion.div
              initial={{ opacity: 0, y: 20 }}
              animate={{ opacity: 1, y: 0 }}
              transition={{ duration: 0.5, delay: 0.2 }}
              className="bg-white rounded-lg shadow p-6"
            >
              <h3 className="text-lg font-semibold text-gray-900 mb-4">Order Summary</h3>
              <div className="space-y-2 text-sm">
                <div className="flex justify-between">
                  <span className="text-gray-600">Subtotal</span>
                  <span>{formatPrice(order.subtotal)}</span>
                </div>
                <div className="flex justify-between">
                  <span className="text-gray-600">Shipping</span>
                  <span>{formatPrice(order.shipping)}</span>
                </div>
                <div className="flex justify-between">
                  <span className="text-gray-600">Tax</span>
                  <span>{formatPrice(order.taxes)}</span>
                </div>
                <div className="border-t border-gray-200 pt-2 mt-2">
                  <div className="flex justify-between font-semibold text-lg">
                    <span className="text-gray-900">Total</span>
                    <span className="text-gray-900">{formatPrice(order.totalPrice)}</span>
                  </div>
                </div>
              </div>
            </motion.div>

            {/* Shipment Tracking */}
            <motion.div
              initial={{ opacity: 0, y: 20 }}
              animate={{ opacity: 1, y: 0 }}
              transition={{ duration: 0.5, delay: 0.25 }}
              className="bg-white rounded-lg shadow p-6"
            >
              <h3 className="text-lg font-semibold text-gray-900 mb-4">Shipment Tracking</h3>
              <div className="space-y-4">
                <div>
                  <label className="block text-sm font-medium text-gray-700">Tracking Number</label>
                  <input
                    type="text"
                    value={trackingNumber}
                    onChange={(e) => setTrackingNumber(e.target.value)}
                    className="mt-1 block w-full rounded-md border-gray-300 shadow-sm focus:border-rose-500 focus:ring-rose-500"
                  />
                </div>
                <div>
                  <label className="block text-sm font-medium text-gray-700">Carrier</label>
                  <input
                    type="text"
                    value={carrier}
                    onChange={(e) => setCarrier(e.target.value)}
                    placeholder="e.g., FedEx, UPS, DHL, Bluedart, DTDC"
                    className="mt-1 block w-full rounded-md border-gray-300 shadow-sm focus:border-rose-500 focus:ring-rose-500"
                  />
                </div>
                <div>
                  <label className="block text-sm font-medium text-gray-700">Shipped At (ISO datetime)</label>
                  <input
                    type="datetime-local"
                    value={shippedAt ? shippedAt.substring(0, 16) : ''}
                    onChange={(e) => setShippedAt(e.target.value)}
                    className="mt-1 block w-full rounded-md border-gray-300 shadow-sm focus:border-rose-500 focus:ring-rose-500"
                  />
                </div>
                <div>
                  <label className="block text-sm font-medium text-gray-700">Estimated Delivery (ISO datetime)</label>
                  <input
                    type="datetime-local"
                    value={estimatedDelivery ? estimatedDelivery.substring(0, 16) : ''}
                    onChange={(e) => setEstimatedDelivery(e.target.value)}
                    className="mt-1 block w-full rounded-md border-gray-300 shadow-sm focus:border-rose-500 focus:ring-rose-500"
                  />
                </div>

                <button
                  onClick={handleTrackingUpdate}
                  disabled={isUpdating}
                  className="w-full inline-flex items-center justify-center px-4 py-2 border border-transparent text-sm font-medium rounded-md shadow-sm text-white bg-rose-600 hover:bg-rose-700 disabled:bg-gray-400"
                >
                  {isUpdating ? 'Saving...' : 'Save Tracking Details'}
                </button>
              </div>
            </motion.div>

            {/* Customer & Delivery */}
            <motion.div
              initial={{ opacity: 0, y: 20 }}
              animate={{ opacity: 1, y: 0 }}
              transition={{ duration: 0.5, delay: 0.3 }}
              className="bg-white rounded-lg shadow p-6"
            >
              <h3 className="text-lg font-semibold text-gray-900 mb-4">Customer</h3>
              <div className="text-sm text-gray-600 space-y-1 mb-4">
                <p className="font-medium text-gray-900">
                  {order.shippingAddress?.firstName} {order.shippingAddress?.lastName}
                </p>
                <p>{order.email}</p>
                {order.shippingAddress?.phone && <p>Phone: {order.shippingAddress.phone}</p>}
              </div>
              <div className="border-t border-gray-200 pt-4 mt-4">
                <div className="flex items-center mb-2">
                  <MapPinIcon className="h-5 w-5 text-rose-600 mr-2" />
                  <h3 className="text-lg font-semibold text-gray-900">Delivery Address</h3>
                </div>
                <div className="text-sm text-gray-600 space-y-1">
                  <p>{order.shippingAddress?.address1}</p>
                  {order.shippingAddress?.address2 && <p>{order.shippingAddress.address2}</p>}
                  <p>{order.shippingAddress?.city}, {order.shippingAddress?.state} {order.shippingAddress?.zipCode}</p>
                  <p>{order.shippingAddress?.country}</p>
                </div>
              </div>
            </motion.div>

            {/* Shipping Actions */}
            <motion.div
              initial={{ opacity: 0, y: 20 }}
              animate={{ opacity: 1, y: 0 }}
              transition={{ duration: 0.5, delay: 0.35 }}
              className="bg-white rounded-lg shadow p-6"
            >
              <h3 className="text-lg font-semibold text-gray-900 mb-4">Shipping</h3>
              <div className="space-y-4">
                <div>
                  <label className="block text-sm font-medium text-gray-700 mb-1">Provider</label>
                  <div className="relative">
                    <select
                      className="w-full border border-gray-300 rounded-md px-3 py-2 text-sm"
                      value={provider}
                      onChange={(e) => setProvider(e.target.value as any)}
                    >
                      <option value="shiprocket">Shiprocket</option>
                      <option value="delhivery">Delhivery</option>
                      <option value="bluedart">Bluedart</option>
                    </select>
                    <ChevronDownIcon className="absolute right-2 top-2.5 h-4 w-4 text-gray-500 pointer-events-none" />
                  </div>
                </div>

                <div className="flex items-center space-x-2">
                  <button
                    onClick={handleGenerateLabel}
                    className="px-3 py-2 bg-rose-600 text-white rounded-md text-sm hover:bg-rose-700"
                  >
                    Generate Label
                  </button>
                  <a
                    href={order?.labelUrl || '#'}
                    target="_blank"
                    rel="noopener noreferrer"
                    className="px-3 py-2 bg-gray-100 text-gray-800 rounded-md text-sm hover:bg-gray-200 inline-flex items-center"
                  >
                    <LinkIcon className="h-4 w-4 mr-1" /> Label
                  </a>
                </div>

                <div>
                  <label className="block text-sm font-medium text-gray-700 mb-1">Pickup Date</label>
                  <input
                    type="date"
                    className="w-full border border-gray-300 rounded-md px-3 py-2 text-sm"
                    value={pickupDate}
                    onChange={(e) => setPickupDate(e.target.value)}
                  />
                </div>
                <div className="flex items-center space-x-2">
                  <button
                    onClick={handleSchedulePickup}
                    className="px-3 py-2 bg-emerald-600 text-white rounded-md text-sm hover:bg-emerald-700"
                    disabled={!order?.awb}
                  >
                    Schedule Pickup
                  </button>
                  <a
                    href={trackingUrl}
                    target="_blank"
                    rel="noopener noreferrer"
                    className="px-3 py-2 bg-blue-600 text-white rounded-md text-sm hover:bg-blue-700"
                  >
                    Track Shipment
                  </a>
                </div>

                <div className="border-t border-gray-200 pt-4 mt-4 text-sm text-gray-700 space-y-1">
                  <p><span className="font-medium">Carrier:</span> {order?.shippingCarrier || '—'}</p>
                  <p><span className="font-medium">AWB:</span> {order?.awb || '—'}</p>
                  {order?.labelUrl && (
                    <p>
                      <span className="font-medium">Label URL:</span>{' '}
                      <a href={order.labelUrl} className="text-blue-600 hover:underline" target="_blank" rel="noopener noreferrer">Open</a>
                    </p>
                  )}
                </div>
              </div>
            </motion.div>
          </div>
        </div>
      </div>
    </div>
  );
}<|MERGE_RESOLUTION|>--- conflicted
+++ resolved
@@ -34,15 +34,10 @@
   const [order, setOrder] = useState<ApiOrder | null>(null);
   const [isLoading, setIsLoading] = useState(true);
   const [isUpdating, setIsUpdating] = useState(false);
-<<<<<<< HEAD
-  const [provider, setProvider] = useState<'shiprocket' | 'delhivery' | 'bluedart'>('shiprocket');
-  const [pickupDate, setPickupDate] = useState<string>('');
-=======
   const [trackingNumber, setTrackingNumber] = useState<string>('');
   const [carrier, setCarrier] = useState<string>('');
   const [shippedAt, setShippedAt] = useState<string>('');
   const [estimatedDelivery, setEstimatedDelivery] = useState<string>('');
->>>>>>> 896e3ebf
 
   useEffect(() => {
     const checkAdminStatus = async () => {
@@ -128,68 +123,6 @@
     }
   };
 
-<<<<<<< HEAD
-  const handleGenerateLabel = async () => {
-    if (!order) return;
-    try {
-      const res = await fetch('/api/shipping/label', {
-        method: 'POST',
-        headers: { 'Content-Type': 'application/json' },
-        body: JSON.stringify({ provider, orderNumber: order.orderNumber }),
-      });
-      const data = await res.json();
-      if (!res.ok) throw new Error(data?.error || 'Failed to generate label');
-
-      const label = data.label;
-      setOrder((prev) => prev ? {
-        ...prev,
-        shippingCarrier: label.carrier,
-        awb: label.awb || label.trackingNumber,
-        labelUrl: label.labelUrl,
-      } : prev);
-      toast.success('Shipping label generated successfully');
-    } catch (e: any) {
-      console.error('Generate label error:', e);
-      toast.error(e?.message || 'Failed to generate label');
-    }
-  };
-
-  const handleSchedulePickup = async () => {
-    if (!order) return;
-    try {
-      const res = await fetch('/api/shipping/pickup', {
-        method: 'POST',
-        headers: { 'Content-Type': 'application/json' },
-        body: JSON.stringify({
-          provider,
-          awb: order.awb,
-          pickupDate: pickupDate || new Date().toISOString(),
-          address: order.shippingAddress,
-        }),
-      });
-      const data = await res.json();
-      if (!res.ok) throw new Error(data?.error || 'Failed to schedule pickup');
-      toast.success('Pickup scheduled');
-    } catch (e: any) {
-      console.error('Schedule pickup error:', e);
-      toast.error(e?.message || 'Failed to schedule pickup');
-    }
-  };
-
-  const trackingUrl = order?.awb ? (() => {
-    switch (provider) {
-      case 'shiprocket':
-        return `https://shiprocket.co/tracking/${order.awb}`;
-      case 'delhivery':
-        return `https://www.delhivery.com/track/${order.awb}`;
-      case 'bluedart':
-        return `https://www.bluedart.com/track?awb=${order.awb}`;
-      default:
-        return '#';
-    }
-  })() : '#';
-
-=======
   const handleTrackingUpdate = async () => {
     if (!order) return;
     setIsUpdating(true);
@@ -217,7 +150,6 @@
     }
   };
 
->>>>>>> 896e3ebf
   if (isLoading || status === 'loading') {
     return (
       <div className="min-h-screen bg-gray-100 flex items-center justify-center">
