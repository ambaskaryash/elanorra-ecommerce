--- conflicted
+++ resolved
@@ -49,12 +49,9 @@
     "formidable": "^3.5.4",
     "framer-motion": "^12.23.24",
     "fuse.js": "^7.1.0",
-<<<<<<< HEAD
-=======
     "html2canvas": "^1.4.1",
     "isomorphic-dompurify": "^2.30.1",
     "jspdf": "^3.0.3",
->>>>>>> 896e3ebf
     "lightningcss": "^1.30.2",
     "lucide-react": "^0.546.0",
     "nanoid": "^5.1.6",
